--- conflicted
+++ resolved
@@ -140,11 +140,9 @@
   afterEvent(chart,evt){
     const type=evt.event.type;
     if(type==='mousemove'){
-<<<<<<< HEAD
-      cursor.x=evt.event.x; cursor.y=evt.event.y;
-=======
+
       cursor.x=evt.event.offsetX; cursor.y=evt.event.offsetY;
->>>>>>> 30836262
+
       chart.draw();
     }else if(type==='mouseout'||type==='mouseleave'){
       cursor.x=null; cursor.y=null; document.getElementById('cursorData').textContent='';
